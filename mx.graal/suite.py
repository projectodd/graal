--- conflicted
+++ resolved
@@ -2,7 +2,6 @@
   "mxversion" : "4.3.4",
   "name" : "graal",
 
-<<<<<<< HEAD
   "imports" : {
     "suites": [
             {
@@ -23,13 +22,6 @@
             },
     ]
    },
-=======
-    "HCFDIS" : {
-      "path" : "lib/hcfdis-3.jar",
-      "urls" : ["http://lafo.ssw.uni-linz.ac.at/hcfdis-3.jar"],
-      "sha1" : "a71247c6ddb90aad4abf7c77e501acc60674ef57",
-    },
->>>>>>> 562a67a8
 
   "libraries" : {
 
@@ -84,41 +76,6 @@
       "sha1" : "122b87ca88e41a415cf8b523fd3d03b4325134a3",
       "urls" : ["http://lafo.ssw.uni-linz.ac.at/graal-external-deps/batik-all-1.7.jar"],
     },
-<<<<<<< HEAD
-=======
-
-    # ------------- Truffle -------------
-
-    "TRUFFLE" : {
-      "path" : "lib/truffle-0.9-SNAPSHOT.jar",
-      "urls" : [
-        "http://lafo.ssw.uni-linz.ac.at/nexus/content/repositories/snapshots/com/oracle/truffle-api/0.9-5bc7f7b867abc0cc464205d8884d6a20e21c803b-SNAPSHOT/truffle-api-0.9-5bc7f7b867abc0cc464205d8884d6a20e21c803b-20150718.160556-1.jar",
-      ],
-      "sha1" : "5b13fb55d78d9bd00efbd9b8ea5583fe32259c4a",
-    },
-    "TRUFFLE_DSL_PROCESSOR" : {
-      "path" : "lib/truffle-dsl-processor-0.9-SNAPSHOT.jar",
-      "urls" : [
-        "http://lafo.ssw.uni-linz.ac.at/nexus/content/repositories/snapshots/com/oracle/truffle-dsl-processor/0.9-5bc7f7b867abc0cc464205d8884d6a20e21c803b-SNAPSHOT/truffle-dsl-processor-0.9-5bc7f7b867abc0cc464205d8884d6a20e21c803b-20150718.160558-1.jar"
-      ],
-      "sha1" : "92e7d01277bad6165d3f263e05215dd3477a20f4",
-      "annotationProcessor" : "true",
-      "dependencies" : ["TRUFFLE"]
-    },
-    "TRUFFLE_SL" : {
-      "path" : "lib/truffle-sl-0.9-SNAPSHOT.jar",
-      "urls" : [
-        "http://lafo.ssw.uni-linz.ac.at/nexus/content/repositories/snapshots/com/oracle/truffle-sl/0.9-5bc7f7b867abc0cc464205d8884d6a20e21c803b-SNAPSHOT/truffle-sl-0.9-5bc7f7b867abc0cc464205d8884d6a20e21c803b-20150718.160603-1.jar",
-      ],
-      "sha1" : "3ca368465d187b67cfd84f828fa91b7496b3949f",
-    }
-  },
-
-  "jrelibraries" : {
-    "JFR" : {
-      "jar" : "jfr.jar",
-    }
->>>>>>> 562a67a8
   },
 
   "projects" : {
