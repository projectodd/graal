/*
 * Copyright (c) 2013, 2016, Oracle and/or its affiliates. All rights reserved.
 * DO NOT ALTER OR REMOVE COPYRIGHT NOTICES OR THIS FILE HEADER.
 *
 * This code is free software; you can redistribute it and/or modify it
 * under the terms of the GNU General Public License version 2 only, as
 * published by the Free Software Foundation.
 *
 * This code is distributed in the hope that it will be useful, but WITHOUT
 * ANY WARRANTY; without even the implied warranty of MERCHANTABILITY or
 * FITNESS FOR A PARTICULAR PURPOSE.  See the GNU General Public License
 * version 2 for more details (a copy is included in the LICENSE file that
 * accompanied this code).
 *
 * You should have received a copy of the GNU General Public License version
 * 2 along with this work; if not, write to the Free Software Foundation,
 * Inc., 51 Franklin St, Fifth Floor, Boston, MA 02110-1301 USA.
 *
 * Please contact Oracle, 500 Oracle Parkway, Redwood Shores, CA 94065 USA
 * or visit www.oracle.com if you need additional information or have any
 * questions.
 */
package org.graalvm.compiler.lir.asm;

import static org.graalvm.compiler.lir.LIRValueUtil.asJavaConstant;
import static org.graalvm.compiler.lir.LIRValueUtil.isJavaConstant;
import static jdk.vm.ci.code.ValueUtil.asStackSlot;
import static jdk.vm.ci.code.ValueUtil.isStackSlot;

import java.util.ArrayList;
import java.util.Arrays;
import java.util.List;
import java.util.function.Consumer;

import org.graalvm.compiler.asm.AbstractAddress;
import org.graalvm.compiler.asm.Assembler;
import org.graalvm.compiler.asm.NumUtil;
import org.graalvm.compiler.code.CompilationResult;
import org.graalvm.compiler.code.CompilationResult.CodeAnnotation;
import org.graalvm.compiler.code.DataSection.Data;
import org.graalvm.compiler.code.DataSection.RawData;
import org.graalvm.compiler.core.common.cfg.AbstractBlockBase;
import org.graalvm.compiler.core.common.spi.ForeignCallsProvider;
import org.graalvm.compiler.core.common.type.DataPointerConstant;
import org.graalvm.compiler.debug.Debug;
import org.graalvm.compiler.debug.GraalError;
import org.graalvm.compiler.graph.NodeSourcePosition;
import org.graalvm.compiler.lir.LIR;
import org.graalvm.compiler.lir.LIRFrameState;
import org.graalvm.compiler.lir.LIRInstruction;
import org.graalvm.compiler.lir.LabelRef;
import org.graalvm.compiler.lir.framemap.FrameMap;
import org.graalvm.compiler.options.Option;
import org.graalvm.compiler.options.OptionType;
<<<<<<< HEAD
import org.graalvm.compiler.options.OptionValues;
import org.graalvm.compiler.options.OptionKey;
=======
import org.graalvm.compiler.options.OptionValue;
import org.graalvm.util.CollectionFactory;
import org.graalvm.util.Equivalence;
import org.graalvm.util.EconomicMap;
>>>>>>> d9930124

import jdk.vm.ci.code.CodeCacheProvider;
import jdk.vm.ci.code.DebugInfo;
import jdk.vm.ci.code.StackSlot;
import jdk.vm.ci.code.TargetDescription;
import jdk.vm.ci.code.site.ConstantReference;
import jdk.vm.ci.code.site.DataSectionReference;
import jdk.vm.ci.code.site.InfopointReason;
import jdk.vm.ci.code.site.Mark;
import jdk.vm.ci.meta.Constant;
import jdk.vm.ci.meta.InvokeTarget;
import jdk.vm.ci.meta.JavaConstant;
import jdk.vm.ci.meta.JavaKind;
import jdk.vm.ci.meta.VMConstant;
import jdk.vm.ci.meta.Value;

/**
 * Fills in a {@link CompilationResult} as its code is being assembled.
 *
 * @see CompilationResultBuilderFactory
 */
public class CompilationResultBuilder {

    // @formatter:off
    @Option(help = "Include the LIR as comments with the final assembly.", type = OptionType.Debug)
    public static final OptionKey<Boolean> PrintLIRWithAssembly = new OptionKey<>(false);
    // @formatter:on

    private static class ExceptionInfo {

        public final int codeOffset;
        public final LabelRef exceptionEdge;

        ExceptionInfo(int pcOffset, LabelRef exceptionEdge) {
            this.codeOffset = pcOffset;
            this.exceptionEdge = exceptionEdge;
        }
    }

    /**
     * Wrapper for a code annotation that was produced by the {@link Assembler}.
     */
    public static final class AssemblerAnnotation extends CodeAnnotation {

        public final Assembler.CodeAnnotation assemblerCodeAnnotation;

        public AssemblerAnnotation(Assembler.CodeAnnotation assemblerCodeAnnotation) {
            super(assemblerCodeAnnotation.instructionPosition);
            this.assemblerCodeAnnotation = assemblerCodeAnnotation;
        }

        @Override
        public boolean equals(Object obj) {
            return this == obj;
        }

        @Override
        public String toString() {
            return assemblerCodeAnnotation.toString();
        }
    }

    public final Assembler asm;
    public final DataBuilder dataBuilder;
    public final CompilationResult compilationResult;
    public final TargetDescription target;
    public final CodeCacheProvider codeCache;
    public final ForeignCallsProvider foreignCalls;
    public final FrameMap frameMap;

    /**
     * The LIR for which code is being generated.
     */
    private LIR lir;

    /**
     * The index of the block currently being emitted.
     */
    private int currentBlockIndex;

    /**
     * The object that emits code for managing a method's frame.
     */
    public final FrameContext frameContext;

    private List<ExceptionInfo> exceptionInfoList;

<<<<<<< HEAD
    private final Map<Constant, Data> dataCache;
    private final OptionValues options;
=======
    private final EconomicMap<Constant, Data> dataCache;
>>>>>>> d9930124

    private Consumer<LIRInstruction> beforeOp;
    private Consumer<LIRInstruction> afterOp;

    public CompilationResultBuilder(CodeCacheProvider codeCache, ForeignCallsProvider foreignCalls, FrameMap frameMap, Assembler asm, DataBuilder dataBuilder, FrameContext frameContext,
<<<<<<< HEAD
                    OptionValues options, CompilationResult compilationResult) {
        // constants are already GVNed in the high level graph, so we can use an IdentityHashMap
        this(codeCache, foreignCalls, frameMap, asm, dataBuilder, frameContext, options, compilationResult, new IdentityHashMap<>());
    }

    public CompilationResultBuilder(CodeCacheProvider codeCache, ForeignCallsProvider foreignCalls, FrameMap frameMap, Assembler asm, DataBuilder dataBuilder, FrameContext frameContext,
                    OptionValues options, CompilationResult compilationResult, Map<Constant, Data> dataCache) {
=======
                    CompilationResult compilationResult) {
        this(codeCache, foreignCalls, frameMap, asm, dataBuilder, frameContext, compilationResult, CollectionFactory.newMap(Equivalence.DEFAULT));
    }

    public CompilationResultBuilder(CodeCacheProvider codeCache, ForeignCallsProvider foreignCalls, FrameMap frameMap, Assembler asm, DataBuilder dataBuilder, FrameContext frameContext,
                    CompilationResult compilationResult, EconomicMap<Constant, Data> dataCache) {
>>>>>>> d9930124
        this.target = codeCache.getTarget();
        this.codeCache = codeCache;
        this.foreignCalls = foreignCalls;
        this.frameMap = frameMap;
        this.asm = asm;
        this.dataBuilder = dataBuilder;
        this.compilationResult = compilationResult;
        this.frameContext = frameContext;
        this.options = options;
        assert frameContext != null;
        this.dataCache = dataCache;

        boolean assertionsEnabled = false;
        assert (assertionsEnabled = true) == true;
        if (dataBuilder.needDetailedPatchingInformation() || assertionsEnabled) {
            /*
             * Always enabled in debug mode, even when the VM does not request detailed information,
             * to increase test coverage.
             */
            asm.setCodePatchingAnnotationConsumer(assemblerCodeAnnotation -> compilationResult.addAnnotation(new AssemblerAnnotation(assemblerCodeAnnotation)));
        }
    }

    public void setTotalFrameSize(int frameSize) {
        compilationResult.setTotalFrameSize(frameSize);
    }

    public void setMaxInterpreterFrameSize(int maxInterpreterFrameSize) {
        compilationResult.setMaxInterpreterFrameSize(maxInterpreterFrameSize);
    }

    public Mark recordMark(Object id) {
        return compilationResult.recordMark(asm.position(), id);
    }

    public void blockComment(String s) {
        compilationResult.addAnnotation(new CompilationResult.CodeComment(asm.position(), s));
    }

    /**
     * Sets the {@linkplain CompilationResult#setTargetCode(byte[], int) code} and
     * {@linkplain CompilationResult#recordExceptionHandler(int, int) exception handler} fields of
     * the compilation result and then {@linkplain #closeCompilationResult() closes} it.
     */
    public void finish() {
        int position = asm.position();
        compilationResult.setTargetCode(asm.close(false), position);

        // Record exception handlers if they exist
        if (exceptionInfoList != null) {
            for (ExceptionInfo ei : exceptionInfoList) {
                int codeOffset = ei.codeOffset;
                compilationResult.recordExceptionHandler(codeOffset, ei.exceptionEdge.label().position());
            }
        }
        closeCompilationResult();
    }

    /**
     * Calls {@link CompilationResult#close()} on {@link #compilationResult}.
     */
    protected void closeCompilationResult() {
        compilationResult.close();
    }

    public void recordExceptionHandlers(int pcOffset, LIRFrameState info) {
        if (info != null) {
            if (info.exceptionEdge != null) {
                if (exceptionInfoList == null) {
                    exceptionInfoList = new ArrayList<>(4);
                }
                exceptionInfoList.add(new ExceptionInfo(pcOffset, info.exceptionEdge));
            }
        }
    }

    public void recordImplicitException(int pcOffset, LIRFrameState info) {
        compilationResult.recordInfopoint(pcOffset, info.debugInfo(), InfopointReason.IMPLICIT_EXCEPTION);
        assert info.exceptionEdge == null;
    }

    public void recordDirectCall(int posBefore, int posAfter, InvokeTarget callTarget, LIRFrameState info) {
        DebugInfo debugInfo = info != null ? info.debugInfo() : null;
        compilationResult.recordCall(posBefore, posAfter - posBefore, callTarget, debugInfo, true);
    }

    public void recordIndirectCall(int posBefore, int posAfter, InvokeTarget callTarget, LIRFrameState info) {
        DebugInfo debugInfo = info != null ? info.debugInfo() : null;
        compilationResult.recordCall(posBefore, posAfter - posBefore, callTarget, debugInfo, false);
    }

    public void recordInfopoint(int pos, LIRFrameState info, InfopointReason reason) {
        // infopoints always need debug info
        DebugInfo debugInfo = info.debugInfo();
        recordInfopoint(pos, debugInfo, reason);
    }

    public void recordInfopoint(int pos, DebugInfo debugInfo, InfopointReason reason) {
        compilationResult.recordInfopoint(pos, debugInfo, reason);
    }

    public void recordSourceMapping(int pcOffset, int endPcOffset, NodeSourcePosition sourcePosition) {
        compilationResult.recordSourceMapping(pcOffset, endPcOffset, sourcePosition);
    }

    public void recordInlineDataInCode(Constant data) {
        assert data != null;
        int pos = asm.position();
        Debug.log("Inline data in code: pos = %d, data = %s", pos, data);
        if (data instanceof VMConstant) {
            compilationResult.recordDataPatch(pos, new ConstantReference((VMConstant) data));
        }
    }

    public void recordInlineDataInCodeWithNote(Constant data, Object note) {
        assert data != null;
        int pos = asm.position();
        Debug.log("Inline data in code: pos = %d, data = %s, note = %s", pos, data, note);
        if (data instanceof VMConstant) {
            compilationResult.recordDataPatchWithNote(pos, new ConstantReference((VMConstant) data), note);
        }
    }

    public AbstractAddress recordDataSectionReference(Data data) {
        assert data != null;
        DataSectionReference reference = compilationResult.getDataSection().insertData(data);
        int instructionStart = asm.position();
        compilationResult.recordDataPatch(instructionStart, reference);
        return asm.getPlaceholder(instructionStart);
    }

    public AbstractAddress recordDataReferenceInCode(DataPointerConstant constant) {
        return recordDataReferenceInCode(constant, constant.getAlignment());
    }

    public AbstractAddress recordDataReferenceInCode(Constant constant, int alignment) {
        assert constant != null;
        Debug.log("Constant reference in code: pos = %d, data = %s", asm.position(), constant);
        Data data = dataCache.get(constant);
        if (data == null) {
            data = dataBuilder.createDataItem(constant);
            dataCache.put(constant, data);
        }
        data.updateAlignment(alignment);
        return recordDataSectionReference(data);
    }

    public AbstractAddress recordDataReferenceInCode(byte[] data, int alignment) {
        assert data != null;
        if (Debug.isLogEnabled()) {
            Debug.log("Data reference in code: pos = %d, data = %s", asm.position(), Arrays.toString(data));
        }
        return recordDataSectionReference(new RawData(data, alignment));
    }

    /**
     * Returns the integer value of any constant that can be represented by a 32-bit integer value,
     * including long constants that fit into the 32-bit range.
     */
    public int asIntConst(Value value) {
        assert isJavaConstant(value) && asJavaConstant(value).getJavaKind().isNumericInteger();
        JavaConstant constant = asJavaConstant(value);
        long c = constant.asLong();
        if (!NumUtil.isInt(c)) {
            throw GraalError.shouldNotReachHere();
        }
        return (int) c;
    }

    /**
     * Returns the float value of any constant that can be represented by a 32-bit float value.
     */
    public float asFloatConst(Value value) {
        assert isJavaConstant(value) && asJavaConstant(value).getJavaKind() == JavaKind.Float;
        JavaConstant constant = asJavaConstant(value);
        return constant.asFloat();
    }

    /**
     * Returns the long value of any constant that can be represented by a 64-bit long value.
     */
    public long asLongConst(Value value) {
        assert isJavaConstant(value) && asJavaConstant(value).getJavaKind() == JavaKind.Long;
        JavaConstant constant = asJavaConstant(value);
        return constant.asLong();
    }

    /**
     * Returns the double value of any constant that can be represented by a 64-bit float value.
     */
    public double asDoubleConst(Value value) {
        assert isJavaConstant(value) && asJavaConstant(value).getJavaKind() == JavaKind.Double;
        JavaConstant constant = asJavaConstant(value);
        return constant.asDouble();
    }

    /**
     * Returns the address of a float constant that is embedded as a data reference into the code.
     */
    public AbstractAddress asFloatConstRef(JavaConstant value) {
        return asFloatConstRef(value, 4);
    }

    public AbstractAddress asFloatConstRef(JavaConstant value, int alignment) {
        assert value.getJavaKind() == JavaKind.Float;
        return recordDataReferenceInCode(value, alignment);
    }

    /**
     * Returns the address of a double constant that is embedded as a data reference into the code.
     */
    public AbstractAddress asDoubleConstRef(JavaConstant value) {
        return asDoubleConstRef(value, 8);
    }

    public AbstractAddress asDoubleConstRef(JavaConstant value, int alignment) {
        assert value.getJavaKind() == JavaKind.Double;
        return recordDataReferenceInCode(value, alignment);
    }

    /**
     * Returns the address of a long constant that is embedded as a data reference into the code.
     */
    public AbstractAddress asLongConstRef(JavaConstant value) {
        assert value.getJavaKind() == JavaKind.Long;
        return recordDataReferenceInCode(value, 8);
    }

    /**
     * Returns the address of an object constant that is embedded as a data reference into the code.
     */
    public AbstractAddress asObjectConstRef(JavaConstant value) {
        assert value.getJavaKind() == JavaKind.Object;
        return recordDataReferenceInCode(value, 8);
    }

    public AbstractAddress asByteAddr(Value value) {
        assert value.getPlatformKind().getSizeInBytes() >= JavaKind.Byte.getByteCount();
        return asAddress(value);
    }

    public AbstractAddress asShortAddr(Value value) {
        assert value.getPlatformKind().getSizeInBytes() >= JavaKind.Short.getByteCount();
        return asAddress(value);
    }

    public AbstractAddress asIntAddr(Value value) {
        assert value.getPlatformKind().getSizeInBytes() >= JavaKind.Int.getByteCount();
        return asAddress(value);
    }

    public AbstractAddress asLongAddr(Value value) {
        assert value.getPlatformKind().getSizeInBytes() >= JavaKind.Long.getByteCount();
        return asAddress(value);
    }

    public AbstractAddress asFloatAddr(Value value) {
        assert value.getPlatformKind().getSizeInBytes() >= JavaKind.Float.getByteCount();
        return asAddress(value);
    }

    public AbstractAddress asDoubleAddr(Value value) {
        assert value.getPlatformKind().getSizeInBytes() >= JavaKind.Double.getByteCount();
        return asAddress(value);
    }

    public AbstractAddress asAddress(Value value) {
        assert isStackSlot(value);
        StackSlot slot = asStackSlot(value);
        return asm.makeAddress(frameMap.getRegisterConfig().getFrameRegister(), frameMap.offsetForStackSlot(slot));
    }

    /**
     * Determines if a given edge from the block currently being emitted goes to its lexical
     * successor.
     */
    public boolean isSuccessorEdge(LabelRef edge) {
        assert lir != null;
        AbstractBlockBase<?>[] order = lir.codeEmittingOrder();
        assert order[currentBlockIndex] == edge.getSourceBlock();
        AbstractBlockBase<?> nextBlock = LIR.getNextBlock(order, currentBlockIndex);
        return nextBlock == edge.getTargetBlock();
    }

    /**
     * Emits code for {@code lir} in its {@linkplain LIR#codeEmittingOrder() code emitting order}.
     */
    public void emit(@SuppressWarnings("hiding") LIR lir) {
        assert this.lir == null;
        assert currentBlockIndex == 0;
        this.lir = lir;
        this.currentBlockIndex = 0;
        frameContext.enter(this);
        for (AbstractBlockBase<?> b : lir.codeEmittingOrder()) {
            assert (b == null && lir.codeEmittingOrder()[currentBlockIndex] == null) || lir.codeEmittingOrder()[currentBlockIndex].equals(b);
            emitBlock(b);
            currentBlockIndex++;
        }
        this.lir = null;
        this.currentBlockIndex = 0;
    }

    private void emitBlock(AbstractBlockBase<?> block) {
        if (block == null) {
            return;
        }
        if (Debug.isDumpEnabled(Debug.BASIC_LOG_LEVEL) || PrintLIRWithAssembly.getValue(getOptions())) {
            blockComment(String.format("block B%d %s", block.getId(), block.getLoop()));
        }

        for (LIRInstruction op : lir.getLIRforBlock(block)) {
            if (Debug.isDumpEnabled(Debug.BASIC_LOG_LEVEL) || PrintLIRWithAssembly.getValue(getOptions())) {
                blockComment(String.format("%d %s", op.id(), op));
            }

            try {
                if (beforeOp != null) {
                    beforeOp.accept(op);
                }
                emitOp(this, op);
                if (afterOp != null) {
                    afterOp.accept(op);
                }
            } catch (GraalError e) {
                throw e.addContext("lir instruction", block + "@" + op.id() + " " + op + "\n" + Arrays.toString(lir.codeEmittingOrder()));
            }
        }
    }

    private static void emitOp(CompilationResultBuilder crb, LIRInstruction op) {
        try {
            int start = crb.asm.position();
            op.emitCode(crb);
            if (op.getPosition() != null) {
                crb.recordSourceMapping(start, crb.asm.position(), op.getPosition());
            }
        } catch (AssertionError t) {
            throw new GraalError(t);
        } catch (RuntimeException t) {
            throw new GraalError(t);
        }
    }

    public void resetForEmittingCode() {
        asm.reset();
        compilationResult.resetForEmittingCode();
        if (exceptionInfoList != null) {
            exceptionInfoList.clear();
        }
        if (dataCache != null) {
            dataCache.clear();
        }
    }

    public void setOpCallback(Consumer<LIRInstruction> beforeOp, Consumer<LIRInstruction> afterOp) {
        this.beforeOp = beforeOp;
        this.afterOp = afterOp;
    }

    public OptionValues getOptions() {
        return options;
    }
}<|MERGE_RESOLUTION|>--- conflicted
+++ resolved
@@ -22,10 +22,10 @@
  */
 package org.graalvm.compiler.lir.asm;
 
+import static jdk.vm.ci.code.ValueUtil.asStackSlot;
+import static jdk.vm.ci.code.ValueUtil.isStackSlot;
 import static org.graalvm.compiler.lir.LIRValueUtil.asJavaConstant;
 import static org.graalvm.compiler.lir.LIRValueUtil.isJavaConstant;
-import static jdk.vm.ci.code.ValueUtil.asStackSlot;
-import static jdk.vm.ci.code.ValueUtil.isStackSlot;
 
 import java.util.ArrayList;
 import java.util.Arrays;
@@ -51,16 +51,12 @@
 import org.graalvm.compiler.lir.LabelRef;
 import org.graalvm.compiler.lir.framemap.FrameMap;
 import org.graalvm.compiler.options.Option;
+import org.graalvm.compiler.options.OptionKey;
 import org.graalvm.compiler.options.OptionType;
-<<<<<<< HEAD
 import org.graalvm.compiler.options.OptionValues;
-import org.graalvm.compiler.options.OptionKey;
-=======
-import org.graalvm.compiler.options.OptionValue;
 import org.graalvm.util.CollectionFactory;
+import org.graalvm.util.EconomicMap;
 import org.graalvm.util.Equivalence;
-import org.graalvm.util.EconomicMap;
->>>>>>> d9930124
 
 import jdk.vm.ci.code.CodeCacheProvider;
 import jdk.vm.ci.code.DebugInfo;
@@ -148,33 +144,19 @@
 
     private List<ExceptionInfo> exceptionInfoList;
 
-<<<<<<< HEAD
-    private final Map<Constant, Data> dataCache;
     private final OptionValues options;
-=======
     private final EconomicMap<Constant, Data> dataCache;
->>>>>>> d9930124
 
     private Consumer<LIRInstruction> beforeOp;
     private Consumer<LIRInstruction> afterOp;
 
     public CompilationResultBuilder(CodeCacheProvider codeCache, ForeignCallsProvider foreignCalls, FrameMap frameMap, Assembler asm, DataBuilder dataBuilder, FrameContext frameContext,
-<<<<<<< HEAD
                     OptionValues options, CompilationResult compilationResult) {
-        // constants are already GVNed in the high level graph, so we can use an IdentityHashMap
-        this(codeCache, foreignCalls, frameMap, asm, dataBuilder, frameContext, options, compilationResult, new IdentityHashMap<>());
+        this(codeCache, foreignCalls, frameMap, asm, dataBuilder, frameContext, options, compilationResult, CollectionFactory.newMap(Equivalence.DEFAULT));
     }
 
     public CompilationResultBuilder(CodeCacheProvider codeCache, ForeignCallsProvider foreignCalls, FrameMap frameMap, Assembler asm, DataBuilder dataBuilder, FrameContext frameContext,
-                    OptionValues options, CompilationResult compilationResult, Map<Constant, Data> dataCache) {
-=======
-                    CompilationResult compilationResult) {
-        this(codeCache, foreignCalls, frameMap, asm, dataBuilder, frameContext, compilationResult, CollectionFactory.newMap(Equivalence.DEFAULT));
-    }
-
-    public CompilationResultBuilder(CodeCacheProvider codeCache, ForeignCallsProvider foreignCalls, FrameMap frameMap, Assembler asm, DataBuilder dataBuilder, FrameContext frameContext,
-                    CompilationResult compilationResult, EconomicMap<Constant, Data> dataCache) {
->>>>>>> d9930124
+                    OptionValues options, CompilationResult compilationResult, EconomicMap<Constant, Data> dataCache) {
         this.target = codeCache.getTarget();
         this.codeCache = codeCache;
         this.foreignCalls = foreignCalls;
