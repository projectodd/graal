/*
 * Copyright (c) 2009, 2012, Oracle and/or its affiliates. All rights reserved.
 * DO NOT ALTER OR REMOVE COPYRIGHT NOTICES OR THIS FILE HEADER.
 *
 * This code is free software; you can redistribute it and/or modify it
 * under the terms of the GNU General Public License version 2 only, as
 * published by the Free Software Foundation.
 *
 * This code is distributed in the hope that it will be useful, but WITHOUT
 * ANY WARRANTY; without even the implied warranty of MERCHANTABILITY or
 * FITNESS FOR A PARTICULAR PURPOSE.  See the GNU General Public License
 * version 2 for more details (a copy is included in the LICENSE file that
 * accompanied this code).
 *
 * You should have received a copy of the GNU General Public License version
 * 2 along with this work; if not, write to the Free Software Foundation,
 * Inc., 51 Franklin St, Fifth Floor, Boston, MA 02110-1301 USA.
 *
 * Please contact Oracle, 500 Oracle Parkway, Redwood Shores, CA 94065 USA
 * or visit www.oracle.com if you need additional information or have any
 * questions.
 */
package com.oracle.max.graal.compiler.alloc;

import static com.oracle.max.cri.ci.CiUtil.*;
import static com.oracle.max.cri.ci.CiValueUtil.*;
import static com.oracle.max.graal.alloc.util.ValueUtil.*;

import java.util.*;

import com.oracle.max.cri.ci.*;
import com.oracle.max.cri.ri.*;
import com.oracle.max.criutils.*;
import com.oracle.max.graal.compiler.*;
import com.oracle.max.graal.compiler.alloc.Interval.RegisterBinding;
import com.oracle.max.graal.compiler.alloc.Interval.RegisterPriority;
import com.oracle.max.graal.compiler.alloc.Interval.SpillState;
import com.oracle.max.graal.compiler.gen.*;
import com.oracle.max.graal.compiler.lir.*;
import com.oracle.max.graal.compiler.lir.LIRInstruction.OperandFlag;
import com.oracle.max.graal.compiler.lir.LIRInstruction.OperandMode;
import com.oracle.max.graal.compiler.lir.LIRInstruction.ValueProcedure;
import com.oracle.max.graal.compiler.util.*;
import com.oracle.max.graal.graph.*;
import com.oracle.max.graal.nodes.*;

/**
 * An implementation of the linear scan register allocator algorithm described
 * in <a href="http://doi.acm.org/10.1145/1064979.1064998">"Optimized Interval Splitting in a Linear Scan Register Allocator"</a>
 * by Christian Wimmer and Hanspeter Moessenboeck.
 */
public final class LinearScan {

    final GraalContext context;
    final CiTarget target;
    final RiMethod method;
    final LIR ir;
    final LIRGenerator gen;
    final FrameMap frameMap;
    final RiRegisterAttributes[] registerAttributes;
    final CiRegister[] registers;

    private static final int INITIAL_SPLIT_INTERVALS_CAPACITY = 32;

    /**
     * List of blocks in linear-scan order. This is only correct as long as the CFG does not change.
     */
    final LIRBlock[] sortedBlocks;

    /**
     * Map from {@linkplain #operandNumber(CiValue) operand numbers} to intervals.
     */
    Interval[] intervals;

    /**
     * The number of valid entries in {@link #intervals}.
     */
    int intervalsSize;

    /**
     * The index of the first entry in {@link #intervals} for a {@linkplain #createDerivedInterval(Interval) derived interval}.
     */
    int firstDerivedIntervalIndex = -1;

    /**
     * Intervals sorted by {@link Interval#from()}.
     */
    Interval[] sortedIntervals;

    /**
     * Map from an instruction {@linkplain LIRInstruction#id id} to the instruction.
     * Entries should be retrieved with {@link #instructionForId(int)} as the id is
     * not simply an index into this array.
     */
    LIRInstruction[] opIdToInstructionMap;

    /**
     * Map from an instruction {@linkplain LIRInstruction#id id} to the {@linkplain
     * LIRBlock block} containing the instruction. Entries should be retrieved with
     * {@link #blockForId(int)} as the id is not simply an index into this array.
     */
    LIRBlock[] opIdToBlockMap;

    /**
     * Bit set for each variable that is contained in each loop.
     */
    BitMap2D intervalInLoop;

    /**
     * The variable operands allocated from this pool. The {@linkplain #operandNumber(CiValue) number}
     * of the first variable operand in this pool is one greater than the number of the last
     * register operand in the pool.
     */
    private final ArrayList<Variable> variables;

    /**
     * The {@linkplain #operandNumber(CiValue) number} of the first variable operand
     * {@linkplain #newVariable(CiKind) allocated} from this pool.
     */
    private final int firstVariableNumber;

    private final StructuredGraph graph;


    public LinearScan(GraalContext context, CiTarget target, RiResolvedMethod method, StructuredGraph graph, LIR ir, LIRGenerator gen, FrameMap frameMap) {
        this.context = context;
        this.target = target;
        this.method = method;
        this.graph = graph;
        this.ir = ir;
        this.gen = gen;
        this.frameMap = frameMap;
        this.sortedBlocks = ir.linearScanOrder().toArray(new LIRBlock[ir.linearScanOrder().size()]);
        this.registerAttributes = frameMap.registerConfig.getAttributesMap();

        this.registers = target.arch.registers;
        this.firstVariableNumber = registers.length;
        this.variables = new ArrayList<>(ir.numVariables() * 3 / 2);
    }

    public static boolean isVariableOrRegister(CiValue value) {
        return isVariable(value) || isRegister(value);
    }


    /**
     * Converts an operand (variable or register) to an index in a flat address space covering all the
     * {@linkplain Variable variables} and {@linkplain CiRegisterValue registers} being processed by this
     * allocator.
     */
    private int operandNumber(CiValue operand) {
        if (isRegister(operand)) {
            int number = asRegister(operand).number;
            assert number < firstVariableNumber;
            return number;
        }
        assert isVariable(operand) : operand;
        return firstVariableNumber + ((Variable) operand).index;
    }

    /**
     * Gets the operand denoted by a given operand number.
     */
    private CiValue operandFor(int operandNumber) {
        if (operandNumber < firstVariableNumber) {
            assert operandNumber >= 0;
            return registers[operandNumber].asValue();
        }
        int index = operandNumber - firstVariableNumber;
        Variable variable = variables.get(index);
        assert variable.index == index;
        return variable;
    }

    /**
     * Gets the number of operands. This value will increase by 1 for new variable.
     */
    private int operandSize() {
        return firstVariableNumber + ir.numVariables();
    }

    /**
     * Gets the highest operand number for a register operand. This value will never change.
     */
    public int maxRegisterNumber() {
        return firstVariableNumber - 1;
    }


    static final IntervalPredicate IS_PRECOLORED_INTERVAL = new IntervalPredicate() {
        @Override
        public boolean apply(Interval i) {
            return isRegister(i.operand);
        }
    };

    static final IntervalPredicate IS_VARIABLE_INTERVAL = new IntervalPredicate() {
        @Override
        public boolean apply(Interval i) {
            return isVariable(i.operand);
        }
    };

    static final IntervalPredicate IS_OOP_INTERVAL = new IntervalPredicate() {
        @Override
        public boolean apply(Interval i) {
            return !isRegister(i.operand) && i.kind()  == CiKind.Object;
        }
    };

    /**
     * Gets an object describing the attributes of a given register according to this register configuration.
     */
    RiRegisterAttributes attributes(CiRegister reg) {
        return registerAttributes[reg.number];
    }

    void assignSpillSlot(Interval interval) {
        // assign the canonical spill slot of the parent (if a part of the interval
        // is already spilled) or allocate a new spill slot
        if (interval.spillSlot() != null) {
            interval.assignLocation(interval.spillSlot());
        } else {
            CiStackSlot slot = frameMap.allocateSpillSlot(interval.kind());
            interval.setSpillSlot(slot);
            interval.assignLocation(slot);
        }
    }

    /**
     * Creates a new interval.
     *
     * @param operand the operand for the interval
     * @return the created interval
     */
    Interval createInterval(CiValue operand) {
        assert isProcessed(operand);
        assert isLegal(operand);
        int operandNumber = operandNumber(operand);
        Interval interval = new Interval(context, operand, operandNumber);
        assert operandNumber < intervalsSize;
        assert intervals[operandNumber] == null;
        intervals[operandNumber] = interval;
        return interval;
    }

    /**
     * Creates an interval as a result of splitting or spilling another interval.
     *
     * @param source an interval being split of spilled
     * @return a new interval derived from {@code source}
     */
    Interval createDerivedInterval(Interval source) {
        if (firstDerivedIntervalIndex == -1) {
            firstDerivedIntervalIndex = intervalsSize;
        }
        if (intervalsSize == intervals.length) {
            intervals = Arrays.copyOf(intervals, intervals.length * 2);
        }
        intervalsSize++;
        Variable variable = new Variable(source.kind(), ir.nextVariable(), asVariable(source.operand).flag);
        assert variables.size() == variable.index;
        variables.add(variable);

        Interval interval = createInterval(variable);
        assert intervals[intervalsSize - 1] == interval;
        return interval;
    }

    // access to block list (sorted in linear scan order)
    int blockCount() {
        assert sortedBlocks.length == ir.linearScanOrder().size() : "invalid cached block list";
        return sortedBlocks.length;
    }

    LIRBlock blockAt(int index) {
        assert sortedBlocks[index] == ir.linearScanOrder().get(index) : "invalid cached block list";
        return sortedBlocks[index];
    }

    /**
     * Gets the size of the {@link LIRBlock#liveIn} and {@link LIRBlock#liveOut} sets for a basic block. These sets do
     * not include any operands allocated as a result of creating {@linkplain #createDerivedInterval(Interval) derived
     * intervals}.
     */
    int liveSetSize() {
        return firstDerivedIntervalIndex == -1 ? operandSize() : firstDerivedIntervalIndex;
    }

    int numLoops() {
<<<<<<< HEAD
        return ir.numLoops();
=======
        return ir.loopCount();
>>>>>>> d9b2ba40
    }

    boolean isIntervalInLoop(int interval, int loop) {
        return intervalInLoop.at(interval, loop);
    }

    Interval intervalFor(CiValue operand) {
        int operandNumber = operandNumber(operand);
        assert operandNumber < intervalsSize;
        return intervals[operandNumber];
    }

    /**
     * Gets the highest instruction id allocated by this object.
     */
    int maxOpId() {
        assert opIdToInstructionMap.length > 0 : "no operations";
        return (opIdToInstructionMap.length - 1) << 1;
    }

    /**
     * Converts an {@linkplain LIRInstruction#id instruction id} to an instruction index.
     * All LIR instructions in a method have an index one greater than their linear-scan order predecesor
     * with the first instruction having an index of 0.
     */
    static int opIdToIndex(int opId) {
        return opId >> 1;
    }

    /**
     * Retrieves the {@link LIRInstruction} based on its {@linkplain LIRInstruction#id id}.
     *
     * @param opId an instruction {@linkplain LIRInstruction#id id}
     * @return the instruction whose {@linkplain LIRInstruction#id} {@code == id}
     */
    LIRInstruction instructionForId(int opId) {
        assert isEven(opId) : "opId not even";
        LIRInstruction instr = opIdToInstructionMap[opIdToIndex(opId)];
        assert instr.id() == opId;
        return instr;
    }

    /**
     * Gets the block containing a given instruction.
     *
     * @param opId an instruction {@linkplain LIRInstruction#id id}
     * @return the block containing the instruction denoted by {@code opId}
     */
    LIRBlock blockForId(int opId) {
        assert opIdToBlockMap.length > 0 && opId >= 0 && opId <= maxOpId() + 1 : "opId out of range";
        return opIdToBlockMap[opIdToIndex(opId)];
    }

    boolean isBlockBegin(int opId) {
        return opId == 0 || blockForId(opId) != blockForId(opId - 1);
    }

    boolean coversBlockBegin(int opId1, int opId2) {
        return blockForId(opId1) != blockForId(opId2);
    }

    /**
     * Determines if an {@link LIRInstruction} destroys all caller saved registers.
     *
     * @param opId an instruction {@linkplain LIRInstruction#id id}
     * @return {@code true} if the instruction denoted by {@code id} destroys all caller saved registers.
     */
    boolean hasCall(int opId) {
        assert isEven(opId) : "opId not even";
        return instructionForId(opId).hasCall();
    }

    /**
     * Eliminates moves from register to stack if the stack slot is known to be correct.
     */
    void changeSpillDefinitionPos(Interval interval, int defPos) {
        assert interval.isSplitParent() : "can only be called for split parents";

        switch (interval.spillState()) {
            case NoDefinitionFound:
                assert interval.spillDefinitionPos() == -1 : "must no be set before";
                interval.setSpillDefinitionPos(defPos);
                interval.setSpillState(SpillState.NoSpillStore);
                break;

            case NoSpillStore:
                assert defPos <= interval.spillDefinitionPos() : "positions are processed in reverse order when intervals are created";
                if (defPos < interval.spillDefinitionPos() - 2 || instructionForId(interval.spillDefinitionPos()).code == StandardOpcode.XIR) {
                    // second definition found, so no spill optimization possible for this interval
                    interval.setSpillState(SpillState.NoOptimization);
                } else {
                    // two consecutive definitions (because of two-operand LIR form)
                    assert blockForId(defPos) == blockForId(interval.spillDefinitionPos()) : "block must be equal";
                }
                break;

            case NoOptimization:
                // nothing to do
                break;

            default:
                throw new CiBailout("other states not allowed at this time");
        }
    }

    // called during register allocation
    void changeSpillState(Interval interval, int spillPos) {
        switch (interval.spillState()) {
            case NoSpillStore: {
                int defLoopDepth = blockForId(interval.spillDefinitionPos()).loopDepth();
                int spillLoopDepth = blockForId(spillPos).loopDepth();

                if (defLoopDepth < spillLoopDepth) {
                    // the loop depth of the spilling position is higher then the loop depth
                    // at the definition of the interval . move write to memory out of loop
                    // by storing at definitin of the interval
                    interval.setSpillState(SpillState.StoreAtDefinition);
                } else {
                    // the interval is currently spilled only once, so for now there is no
                    // reason to store the interval at the definition
                    interval.setSpillState(SpillState.OneSpillStore);
                }
                break;
            }

            case OneSpillStore: {
                // the interval is spilled more then once, so it is better to store it to
                // memory at the definition
                interval.setSpillState(SpillState.StoreAtDefinition);
                break;
            }

            case StoreAtDefinition:
            case StartInMemory:
            case NoOptimization:
            case NoDefinitionFound:
                // nothing to do
                break;

            default:
                throw new CiBailout("other states not allowed at this time");
        }
    }

    abstract static class IntervalPredicate {
        abstract boolean apply(Interval i);
    }

    private static final IntervalPredicate mustStoreAtDefinition = new IntervalPredicate() {
        @Override
        public boolean apply(Interval i) {
            return i.isSplitParent() && i.spillState() == SpillState.StoreAtDefinition;
        }
    };

    // called once before assignment of register numbers
    void eliminateSpillMoves() {
        if (GraalOptions.TraceLinearScanLevel >= 3) {
            TTY.println(" Eliminating unnecessary spill moves");
        }

        // collect all intervals that must be stored after their definition.
        // the list is sorted by Interval.spillDefinitionPos
        Interval interval;
        interval = createUnhandledLists(mustStoreAtDefinition, null).first;
        if (GraalOptions.DetailedAsserts) {
            checkIntervals(interval);
        }

        LIRInsertionBuffer insertionBuffer = new LIRInsertionBuffer();
        int numBlocks = blockCount();
        for (int i = 0; i < numBlocks; i++) {
            LIRBlock block = blockAt(i);
            List<LIRInstruction> instructions = block.lir();
            int numInst = instructions.size();

            // iterate all instructions of the block. skip the first because it is always a label
            for (int j = 1; j < numInst; j++) {
                LIRInstruction op = instructions.get(j);
                int opId = op.id();

                if (opId == -1) {
                    MoveInstruction move = (MoveInstruction) op;
                    // remove move from register to stack if the stack slot is guaranteed to be correct.
                    // only moves that have been inserted by LinearScan can be removed.
                    assert isVariable(move.getDest()) : "LinearScan inserts only moves to variables";

                    Interval curInterval = intervalFor(move.getDest());

                    if (!isRegister(curInterval.location()) && curInterval.alwaysInMemory()) {
                        // move target is a stack slot that is always correct, so eliminate instruction
                        if (GraalOptions.TraceLinearScanLevel >= 4) {
                            TTY.println("eliminating move from interval %d to %d", operandNumber(move.getSource()), operandNumber(move.getDest()));
                        }
                        instructions.set(j, null); // null-instructions are deleted by assignRegNum
                    }

                } else {
                    // insert move from register to stack just after the beginning of the interval
                    assert interval == Interval.EndMarker || interval.spillDefinitionPos() >= opId : "invalid order";
                    assert interval == Interval.EndMarker || (interval.isSplitParent() && interval.spillState() == SpillState.StoreAtDefinition) : "invalid interval";

                    while (interval != Interval.EndMarker && interval.spillDefinitionPos() == opId) {
                        if (!insertionBuffer.initialized()) {
                            // prepare insertion buffer (appended when all instructions of the block are processed)
                            insertionBuffer.init(block.lir());
                        }

                        CiValue fromLocation = interval.location();
                        CiValue toLocation = canonicalSpillOpr(interval);

                        assert isRegister(fromLocation) : "from operand must be a register but is: " + fromLocation + " toLocation=" + toLocation + " spillState=" + interval.spillState();
                        assert isStackSlot(toLocation) : "to operand must be a stack slot";

                        insertionBuffer.append(j + 1, StandardOpcode.SPILL_MOVE.create(toLocation, fromLocation));

                        if (GraalOptions.TraceLinearScanLevel >= 4) {
                            CiStackSlot slot = interval.spillSlot();
                            TTY.println("inserting move after definition of interval %d to stack slot %s at opId %d",
                                            interval.operandNumber, slot, opId);
                        }

                        interval = interval.next;
                    }
                }
            } // end of instruction iteration

            if (insertionBuffer.initialized()) {
                insertionBuffer.finish();
            }
        } // end of block iteration

        assert interval == Interval.EndMarker : "missed an interval";
    }

    private static void checkIntervals(Interval interval) {
        Interval prev = null;
        Interval temp = interval;
        while (temp != Interval.EndMarker) {
            assert temp.spillDefinitionPos() > 0 : "invalid spill definition pos";
            if (prev != null) {
                assert temp.from() >= prev.from() : "intervals not sorted";
                assert temp.spillDefinitionPos() >= prev.spillDefinitionPos() : "when intervals are sorted by from :  then they must also be sorted by spillDefinitionPos";
            }

            assert temp.spillSlot() != null : "interval has no spill slot assigned";
            assert temp.spillDefinitionPos() >= temp.from() : "invalid order";
            assert temp.spillDefinitionPos() <= temp.from() + 2 : "only intervals defined once at their start-pos can be optimized";

            if (GraalOptions.TraceLinearScanLevel >= 4) {
                TTY.println("interval %d (from %d to %d) must be stored at %d", temp.operandNumber, temp.from(), temp.to(), temp.spillDefinitionPos());
            }

            prev = temp;
            temp = temp.next;
        }
    }

    /**
     * Numbers all instructions in all blocks. The numbering follows the {@linkplain ComputeLinearScanOrder linear scan order}.
     */
    void numberInstructions() {
        ValueProcedure setVariableProc = new ValueProcedure() {
            @Override
            public CiValue doValue(CiValue value) {
                if (isVariable(value)) {
                    int variableIdx = asVariable(value).index;
                    while (variables.size() <= variableIdx) {
                        variables.add(null);
                    }
                    variables.set(variableIdx, asVariable(value));
                }
                return value;
            }
        };

        // Assign IDs to LIR nodes and build a mapping, lirOps, from ID to LIRInstruction node.
        int numBlocks = blockCount();
        int numInstructions = 0;
        for (int i = 0; i < numBlocks; i++) {
            numInstructions += blockAt(i).lir().size();
        }

        // initialize with correct length
        opIdToInstructionMap = new LIRInstruction[numInstructions];
        opIdToBlockMap = new LIRBlock[numInstructions];

        int opId = 0;
        int index = 0;

        for (int i = 0; i < numBlocks; i++) {
            LIRBlock block = blockAt(i);
            block.setFirstLirInstructionId(opId);
            List<LIRInstruction> instructions = block.lir();

            int numInst = instructions.size();
            for (int j = 0; j < numInst; j++) {
                LIRInstruction op = instructions.get(j);
                op.setId(opId);

                opIdToInstructionMap[index] = op;
                opIdToBlockMap[index] = block;
                assert instructionForId(opId) == op : "must match";

                op.forEachTemp(setVariableProc);
                op.forEachOutput(setVariableProc);

                index++;
                opId += 2; // numbering of lirOps by two
            }
            block.setLastLirInstructionId((opId - 2));
        }
        assert index == numInstructions : "must match";
        assert (index << 1) == opId : "must match: " + (index << 1);

        if (GraalOptions.DetailedAsserts) {
            for (int i = 0; i < variables.size(); i++) {
                assert variables.get(i) != null && variables.get(i).index == i;
            }
            assert variables.size() == ir.numVariables();
        }
    }

    /**
     * Computes local live sets (i.e. {@link LIRBlock#liveGen} and {@link LIRBlock#liveKill}) separately for each block.
     */
    void computeLocalLiveSets() {
        int numBlocks = blockCount();
        int liveSize = liveSetSize();

        intervalInLoop = new BitMap2D(operandSize(), numLoops());

        // iterate all blocks
        for (int i = 0; i < numBlocks; i++) {
            final LIRBlock block = blockAt(i);
            final BitMap liveGen = new BitMap(liveSize);
            final BitMap liveKill = new BitMap(liveSize);

            List<LIRInstruction> instructions = block.lir();
            int numInst = instructions.size();

            // iterate all instructions of the block. skip the first because it is always a label
            assert !instructions.get(0).hasOperands() : "first operation must always be a label";
            for (int j = 1; j < numInst; j++) {
                final LIRInstruction op = instructions.get(j);

                ValueProcedure useProc = new ValueProcedure() {
                    @Override
                    protected CiValue doValue(CiValue operand) {
                        if (isVariable(operand)) {
                            int operandNum = operandNumber(operand);
                            if (!liveKill.get(operandNum)) {
                                liveGen.set(operandNum);
                                if (GraalOptions.TraceLinearScanLevel >= 4) {
                                    TTY.println("  Setting liveGen for operand %d at instruction %d", operandNum, op.id());
                                }
                            }
                            if (block.loopIndex() >= 0) {
                                intervalInLoop.setBit(operandNum, block.loopIndex());
                            }
                        }

                        if (GraalOptions.DetailedAsserts) {
                            verifyInput(block, liveKill, operand);
                        }
                        return operand;
                    }
                };
                ValueProcedure stateProc = new ValueProcedure() {
                    @Override
                    public CiValue doValue(CiValue operand) {
                        int operandNum = operandNumber(operand);
                        if (!liveKill.get(operandNum)) {
                            liveGen.set(operandNum);
                            if (GraalOptions.TraceLinearScanLevel >= 4) {
                                TTY.println("  Setting liveGen for LIR opId %d, operand %d because of state for %s", op.id(), operandNum, op);
                            }
                        }
                        return operand;
                    }
                };
                ValueProcedure defProc = new ValueProcedure() {
                    @Override
                    public CiValue doValue(CiValue operand) {
                        if (isVariable(operand)) {
                            int varNum = operandNumber(operand);
                            liveKill.set(varNum);
                            if (block.loopIndex() >= 0) {
                                intervalInLoop.setBit(varNum, block.loopIndex());
                            }
                        }

                        if (GraalOptions.DetailedAsserts) {
                            // fixed intervals are never live at block boundaries, so
                            // they need not be processed in live sets
                            // process them only in debug mode so that this can be checked
                            verifyTemp(liveKill, operand);
                        }
                        return operand;
                    }
                };

                op.forEachInput(useProc);
                op.forEachAlive(useProc);
                // Add uses of live locals from interpreter's point of view for proper debug information generation
                op.forEachState(stateProc);
                op.forEachTemp(defProc);
                op.forEachOutput(defProc);
            } // end of instruction iteration

            block.liveGen = liveGen;
            block.liveKill = liveKill;
            block.liveIn = new BitMap(liveSize);
            block.liveOut = new BitMap(liveSize);

            if (GraalOptions.TraceLinearScanLevel >= 4) {
                TTY.println("liveGen  B%d %s", block.blockID(), block.liveGen);
                TTY.println("liveKill B%d %s", block.blockID(), block.liveKill);
            }
        } // end of block iteration
    }

    private void verifyTemp(BitMap liveKill, CiValue operand) {
        // fixed intervals are never live at block boundaries, so
        // they need not be processed in live sets
        // process them only in debug mode so that this can be checked
        if (isRegister(operand)) {
            if (isProcessed(operand)) {
                liveKill.set(operandNumber(operand));
            }
        }
    }

    private void verifyInput(LIRBlock block, BitMap liveKill, CiValue operand) {
        // fixed intervals are never live at block boundaries, so
        // they need not be processed in live sets.
        // this is checked by these assertions to be sure about it.
        // the entry block may have incoming
        // values in registers, which is ok.
        if (isRegister(operand) && block != ir.startBlock()) {
            if (isProcessed(operand)) {
                assert liveKill.get(operandNumber(operand)) : "using fixed register that is not defined in this block";
            }
        }
    }

    /**
     * Performs a backward dataflow analysis to compute global live sets (i.e. {@link LIRBlock#liveIn} and
     * {@link LIRBlock#liveOut}) for each block.
     */
    void computeGlobalLiveSets() {
        int numBlocks = blockCount();
        boolean changeOccurred;
        boolean changeOccurredInBlock;
        int iterationCount = 0;
        BitMap liveOut = new BitMap(liveSetSize()); // scratch set for calculations

        // Perform a backward dataflow analysis to compute liveOut and liveIn for each block.
        // The loop is executed until a fixpoint is reached (no changes in an iteration)
        do {
            changeOccurred = false;

            // iterate all blocks in reverse order
            for (int i = numBlocks - 1; i >= 0; i--) {
                LIRBlock block = blockAt(i);

                changeOccurredInBlock = false;

                // liveOut(block) is the union of liveIn(sux), for successors sux of block
                int n = block.numberOfSux();
                if (n > 0) {
                    // block has successors
                    if (n > 0) {
                        liveOut.setFrom(block.suxAt(0).liveIn);
                        for (int j = 1; j < n; j++) {
                            liveOut.setUnion(block.suxAt(j).liveIn);
                        }
                    } else {
                        liveOut.clearAll();
                    }

                    if (!block.liveOut.isSame(liveOut)) {
                        // A change occurred. Swap the old and new live out sets to avoid copying.
                        BitMap temp = block.liveOut;
                        block.liveOut = liveOut;
                        liveOut = temp;

                        changeOccurred = true;
                        changeOccurredInBlock = true;
                    }
                }

                if (iterationCount == 0 || changeOccurredInBlock) {
                    // liveIn(block) is the union of liveGen(block) with (liveOut(block) & !liveKill(block))
                    // note: liveIn has to be computed only in first iteration or if liveOut has changed!
                    BitMap liveIn = block.liveIn;
                    liveIn.setFrom(block.liveOut);
                    liveIn.setDifference(block.liveKill);
                    liveIn.setUnion(block.liveGen);
                }

                if (GraalOptions.TraceLinearScanLevel >= 4) {
                    traceLiveness(changeOccurredInBlock, iterationCount, block);
                }
            }
            iterationCount++;

            if (changeOccurred && iterationCount > 50) {
                throw new CiBailout("too many iterations in computeGlobalLiveSets");
            }
        } while (changeOccurred);

        if (GraalOptions.DetailedAsserts) {
            verifyLiveness(numBlocks);
        }

        // check that the liveIn set of the first block is empty
        LIRBlock startBlock = ir.startBlock();
        BitMap liveInArgs = new BitMap(startBlock.liveIn.size());
        if (!startBlock.liveIn.isSame(liveInArgs)) {
            if (GraalOptions.DetailedAsserts) {
                reportFailure(numBlocks);
            }

            TTY.println("preds=" + startBlock.getPredecessors().size() + ", succs=" + startBlock.getSuccessors().size());
            TTY.println("startBlock-ID: " + startBlock.blockID());

            // bailout of if this occurs in product mode.
            throw new CiBailout("liveIn set of first block must be empty");
        }
    }

    private void reportFailure(int numBlocks) {
        TTY.println(method.toString());
        TTY.println("Error: liveIn set of first block must be empty (when this fails, variables are used before they are defined)");
        TTY.print("affected registers:");
        TTY.println(ir.startBlock().liveIn.toString());

        // print some additional information to simplify debugging
        for (int operandNum = 0; operandNum < ir.startBlock().liveIn.size(); operandNum++) {
            if (ir.startBlock().liveIn.get(operandNum)) {
                CiValue operand = operandFor(operandNum);
                TTY.println(" var %d; operand=%s", operandNum, operand.toString());

                for (int j = 0; j < numBlocks; j++) {
                    LIRBlock block = blockAt(j);
                    if (block.liveGen.get(operandNum)) {
                        TTY.println("  used in block B%d", block.blockID());
                        for (LIRInstruction ins : block.lir()) {
                            TTY.println(ins.id() + ": " + ins.toString());
                            LIRDebugInfo info = ins.info;
                            if (info != null) {
                                info.forEachState(new ValueProcedure() {
                                    @Override
                                    public CiValue doValue(CiValue liveStateOperand) {
                                        TTY.println("   operand=" + liveStateOperand);
                                        return liveStateOperand;
                                    }
                                });
                            }
                        }
                    }
                    if (block.liveKill.get(operandNum)) {
                        TTY.println("  defined in block B%d", block.blockID());
                        for (LIRInstruction ins : block.lir()) {
                            TTY.println(ins.id() + ": " + ins.toString());
                        }
                    }
                }
            }
        }
    }

    private void verifyLiveness(int numBlocks) {
        // check that fixed intervals are not live at block boundaries
        // (live set must be empty at fixed intervals)
        for (int i = 0; i < numBlocks; i++) {
            LIRBlock block = blockAt(i);
            for (int j = 0; j <= maxRegisterNumber(); j++) {
                assert !block.liveIn.get(j) : "liveIn  set of fixed register must be empty";
                assert !block.liveOut.get(j) : "liveOut set of fixed register must be empty";
                assert !block.liveGen.get(j) : "liveGen set of fixed register must be empty";
            }
        }
    }

    private static void traceLiveness(boolean changeOccurredInBlock, int iterationCount, LIRBlock block) {
        char c = iterationCount == 0 || changeOccurredInBlock ? '*' : ' ';
        TTY.print("(%d) liveIn%c  B%d ", iterationCount, c, block.blockID());
        TTY.println(block.liveIn.toString());
        TTY.print("(%d) liveOut%c B%d ", iterationCount, c, block.blockID());
        TTY.println(block.liveOut.toString());
    }

    void addUse(CiValue operand, int from, int to, RegisterPriority registerPriority, CiKind kind) {
        if (!isProcessed(operand)) {
            return;
        }
        if (GraalOptions.TraceLinearScanLevel >= 2 && kind == null) {
            TTY.println(" use %s from %d to %d (%s)", operand, from, to, registerPriority.name());
        }

        Interval interval = intervalFor(operand);
        if (interval == null) {
            interval = createInterval(operand);
        }

        if (kind != CiKind.Illegal) {
            interval.setKind(kind);
        }

        interval.addRange(from, to);

        // Register use position at even instruction id.
        interval.addUsePos(to & ~1, registerPriority);
    }

    void addTemp(CiValue operand, int tempPos, RegisterPriority registerPriority, CiKind kind) {
        if (!isProcessed(operand)) {
            return;
        }
        if (GraalOptions.TraceLinearScanLevel >= 2) {
            TTY.println(" temp %s tempPos %d (%s)", operand, tempPos, RegisterPriority.MustHaveRegister.name());
        }
        Interval interval = intervalFor(operand);
        if (interval == null) {
            interval = createInterval(operand);
        }

        if (kind != CiKind.Illegal) {
            interval.setKind(kind);
        }

        interval.addRange(tempPos, tempPos + 1);
        interval.addUsePos(tempPos, registerPriority);
    }

    boolean isProcessed(CiValue operand) {
        return !isRegister(operand) || attributes(asRegister(operand)).isAllocatable;
    }

    void addDef(CiValue operand, int defPos, RegisterPriority registerPriority, CiKind kind) {
        if (!isProcessed(operand)) {
            return;
        }
        if (GraalOptions.TraceLinearScanLevel >= 2) {
            TTY.println(" def %s defPos %d (%s)", operand, defPos, registerPriority.name());
        }
        Interval interval = intervalFor(operand);
        if (interval != null) {

            if (kind != CiKind.Illegal) {
                interval.setKind(kind);
            }

            Range r = interval.first();
            if (r.from <= defPos) {
                // Update the starting point (when a range is first created for a use, its
                // start is the beginning of the current block until a def is encountered.)
                r.from = defPos;
                interval.addUsePos(defPos, registerPriority);

            } else {
                // Dead value - make vacuous interval
                // also add register priority for dead intervals
                interval.addRange(defPos, defPos + 1);
                interval.addUsePos(defPos, registerPriority);
                if (GraalOptions.TraceLinearScanLevel >= 2) {
                    TTY.println("Warning: def of operand %s at %d occurs without use", operand, defPos);
                }
            }

        } else {
            // Dead value - make vacuous interval
            // also add register priority for dead intervals
            interval = createInterval(operand);
            if (kind != CiKind.Illegal) {
                interval.setKind(kind);
            }

            interval.addRange(defPos, defPos + 1);
            interval.addUsePos(defPos, registerPriority);
            if (GraalOptions.TraceLinearScanLevel >= 2) {
                TTY.println("Warning: dead value %s at %d in live intervals", operand, defPos);
            }
        }

        changeSpillDefinitionPos(interval, defPos);
        if (registerPriority == RegisterPriority.None && interval.spillState().ordinal() <= SpillState.StartInMemory.ordinal()) {
            // detection of method-parameters and roundfp-results
            // TODO: move this directly to position where use-kind is computed
            interval.setSpillState(SpillState.StartInMemory);
        }
    }

    /**
     * Determines the register priority for an instruction's output/result operand.
     */
    static RegisterPriority registerPriorityOfOutputOperand(LIRInstruction op) {
        if (op instanceof MoveInstruction) {
            MoveInstruction move = (MoveInstruction) op;
            if (isStackSlot(move.getSource()) && move.getSource().kind != CiKind.Object) {
                // method argument (condition must be equal to handleMethodArguments)
                return RegisterPriority.None;
            }
        }

        // all other operands require a register
        return RegisterPriority.MustHaveRegister;
    }

    /**
     * Determines the priority which with an instruction's input operand will be allocated a register.
     */
    static RegisterPriority registerPriorityOfInputOperand(EnumSet<OperandFlag> flags) {
        if (flags.contains(OperandFlag.Stack)) {
            return RegisterPriority.ShouldHaveRegister;
        }
        // all other operands require a register
        return RegisterPriority.MustHaveRegister;
    }

    /**
     * Optimizes moves related to incoming stack based arguments.
     * The interval for the destination of such moves is assigned
     * the stack slot (which is in the caller's frame) as its
     * spill slot.
     */
    void handleMethodArguments(LIRInstruction op) {
        if (op instanceof MoveInstruction) {
            MoveInstruction move = (MoveInstruction) op;
            if (isStackSlot(move.getSource()) && move.getSource().kind != CiKind.Object) {
                CiStackSlot slot = (CiStackSlot) move.getSource();
                if (GraalOptions.DetailedAsserts) {
                    assert move.id() > 0 : "invalid id";
                    assert blockForId(move.id()).numberOfPreds() == 0 : "move from stack must be in first block";
                    assert isVariable(move.getDest()) : "result of move must be a variable";

                    if (GraalOptions.TraceLinearScanLevel >= 4) {
                        TTY.println("found move from stack slot %s to %s", slot, move.getDest());
                    }
                }

                Interval interval = intervalFor(move.getDest());
                interval.setSpillSlot(slot);
                interval.assignLocation(slot);
            }
        }
    }

    void addRegisterHint(final LIRInstruction op, final CiValue targetValue, OperandMode mode, EnumSet<OperandFlag> flags) {
        if (flags.contains(OperandFlag.RegisterHint) && isVariableOrRegister(targetValue)) {

            op.forEachRegisterHint(targetValue, mode, new ValueProcedure() {
                @Override
                protected CiValue doValue(CiValue registerHint) {
                    if (isVariableOrRegister(registerHint)) {
                        Interval from = intervalFor(registerHint);
                        Interval to = intervalFor(targetValue);
                        if (from != null && to != null) {
                            to.setLocationHint(from);
                            if (GraalOptions.TraceLinearScanLevel >= 4) {
                                TTY.println("operation at opId %d: added hint from interval %d to %d", op.id(), from.operandNumber, to.operandNumber);
                            }
                            return registerHint;
                        }
                    }
                    return null;
                }
            });
        }
    }

    void buildIntervals() {
        intervalsSize = operandSize();
        intervals = new Interval[intervalsSize + INITIAL_SPLIT_INTERVALS_CAPACITY];

        // create a list with all caller-save registers (cpu, fpu, xmm)
        CiRegister[] callerSaveRegs = frameMap.registerConfig.getCallerSaveRegisters();

        // iterate all blocks in reverse order
        for (int i = blockCount() - 1; i >= 0; i--) {
            LIRBlock block = blockAt(i);
            List<LIRInstruction> instructions = block.lir();
            final int blockFrom = block.firstLirInstructionId();
            int blockTo = block.lastLirInstructionId();

            assert blockFrom == instructions.get(0).id();
            assert blockTo == instructions.get(instructions.size() - 1).id();

            // Update intervals for operands live at the end of this block;
            BitMap live = block.liveOut;
            for (int operandNum = live.nextSetBit(0); operandNum >= 0; operandNum = live.nextSetBit(operandNum + 1)) {
                assert live.get(operandNum) : "should not stop here otherwise";
                CiValue operand = operandFor(operandNum);
                if (GraalOptions.TraceLinearScanLevel >= 2) {
                    TTY.println("live in %s to %d", operand, blockTo + 2);
                }

                addUse(operand, blockFrom, blockTo + 2, RegisterPriority.None, CiKind.Illegal);

                // add special use positions for loop-end blocks when the
                // interval is used anywhere inside this loop. It's possible
                // that the block was part of a non-natural loop, so it might
                // have an invalid loop index.
                if (block.isLoopEnd() && block.loopIndex() != -1 && isIntervalInLoop(operandNum, block.loopIndex())) {
                    intervalFor(operand).addUsePos(blockTo + 1, RegisterPriority.LiveAtLoopEnd);
                }
            }

            // iterate all instructions of the block in reverse order.
            // skip the first instruction because it is always a label
            // definitions of intervals are processed before uses
            assert !instructions.get(0).hasOperands() : "first operation must always be a label";
            for (int j = instructions.size() - 1; j >= 1; j--) {
                final LIRInstruction op = instructions.get(j);
                final int opId = op.id();

                // add a temp range for each register if operation destroys caller-save registers
                if (op.hasCall()) {
                    for (CiRegister r : callerSaveRegs) {
                        if (attributes(r).isAllocatable) {
                            addTemp(r.asValue(), opId, RegisterPriority.None, CiKind.Illegal);
                        }
                    }
                    if (GraalOptions.TraceLinearScanLevel >= 4) {
                        TTY.println("operation destroys all caller-save registers");
                    }
                }

                op.forEachOutput(new ValueProcedure() {
                    @Override
                    public CiValue doValue(CiValue operand, OperandMode mode, EnumSet<OperandFlag> flags) {
                        if (isVariableOrRegister(operand)) {
                            addDef(operand, opId, registerPriorityOfOutputOperand(op), operand.kind.stackKind());
                            addRegisterHint(op, operand, mode, flags);
                        }
                        return operand;
                    }
                });
                op.forEachTemp(new ValueProcedure() {
                    @Override
                    public CiValue doValue(CiValue operand, OperandMode mode, EnumSet<OperandFlag> flags) {
                        if (isVariableOrRegister(operand)) {
                            addTemp(operand, opId, RegisterPriority.MustHaveRegister, operand.kind.stackKind());
                            addRegisterHint(op, operand, mode, flags);
                        }
                        return operand;
                    }
                });
                op.forEachAlive(new ValueProcedure() {
                    @Override
                    public CiValue doValue(CiValue operand, OperandMode mode, EnumSet<OperandFlag> flags) {
                        if (isVariableOrRegister(operand)) {
                            RegisterPriority p = registerPriorityOfInputOperand(flags);
                            addUse(operand, blockFrom, opId + 1, p, operand.kind.stackKind());
                            addRegisterHint(op, operand, mode, flags);
                        }
                        return operand;
                    }
                });
                op.forEachInput(new ValueProcedure() {
                    @Override
                    public CiValue doValue(CiValue operand, OperandMode mode, EnumSet<OperandFlag> flags) {
                        if (isVariableOrRegister(operand)) {
                            RegisterPriority p = registerPriorityOfInputOperand(flags);
                            addUse(operand, blockFrom, opId, p, operand.kind.stackKind());
                            addRegisterHint(op, operand, mode, flags);
                        }
                        return operand;
                    }
                });

                // Add uses of live locals from interpreter's point of view for proper
                // debug information generation
                // Treat these operands as temp values (if the live range is extended
                // to a call site, the value would be in a register at the call otherwise)
                op.forEachState(new ValueProcedure() {
                    @Override
                    public CiValue doValue(CiValue operand) {
                        addUse(operand, blockFrom, opId + 1, RegisterPriority.None, operand.kind.stackKind());
                        return operand;
                    }
                });

                // special steps for some instructions (especially moves)
                handleMethodArguments(op);

            } // end of instruction iteration
        } // end of block iteration

        // add the range [0, 1] to all fixed intervals.
        // the register allocator need not handle unhandled fixed intervals
        for (Interval interval : intervals) {
            if (interval != null && isRegister(interval.operand)) {
                interval.addRange(0, 1);
            }
        }
    }

    // * Phase 5: actual register allocation

    private static boolean isSorted(Interval[] intervals) {
        int from = -1;
        for (Interval interval : intervals) {
            assert interval != null;
            assert from <= interval.from();
            from = interval.from();
        }
        return true;
    }

    static Interval addToList(Interval first, Interval prev, Interval interval) {
        Interval newFirst = first;
        if (prev != null) {
            prev.next = interval;
        } else {
            newFirst = interval;
        }
        return newFirst;
    }

    Interval.Pair createUnhandledLists(IntervalPredicate isList1, IntervalPredicate isList2) {
        assert isSorted(sortedIntervals) : "interval list is not sorted";

        Interval list1 = Interval.EndMarker;
        Interval list2 = Interval.EndMarker;

        Interval list1Prev = null;
        Interval list2Prev = null;
        Interval v;

        int n = sortedIntervals.length;
        for (int i = 0; i < n; i++) {
            v = sortedIntervals[i];
            if (v == null) {
                continue;
            }

            if (isList1.apply(v)) {
                list1 = addToList(list1, list1Prev, v);
                list1Prev = v;
            } else if (isList2 == null || isList2.apply(v)) {
                list2 = addToList(list2, list2Prev, v);
                list2Prev = v;
            }
        }

        if (list1Prev != null) {
            list1Prev.next = Interval.EndMarker;
        }
        if (list2Prev != null) {
            list2Prev.next = Interval.EndMarker;
        }

        assert list1Prev == null || list1Prev.next == Interval.EndMarker : "linear list ends not with sentinel";
        assert list2Prev == null || list2Prev.next == Interval.EndMarker : "linear list ends not with sentinel";

        return new Interval.Pair(list1, list2);
    }

    void sortIntervalsBeforeAllocation() {
        int sortedLen = 0;
        for (Interval interval : intervals) {
            if (interval != null) {
                sortedLen++;
            }
        }

        Interval[] sortedList = new Interval[sortedLen];
        int sortedIdx = 0;
        int sortedFromMax = -1;

        // special sorting algorithm: the original interval-list is almost sorted,
        // only some intervals are swapped. So this is much faster than a complete QuickSort
        for (Interval interval : intervals) {
            if (interval != null) {
                int from = interval.from();

                if (sortedFromMax <= from) {
                    sortedList[sortedIdx++] = interval;
                    sortedFromMax = interval.from();
                } else {
                    // the assumption that the intervals are already sorted failed,
                    // so this interval must be sorted in manually
                    int j;
                    for (j = sortedIdx - 1; j >= 0 && from < sortedList[j].from(); j--) {
                        sortedList[j + 1] = sortedList[j];
                    }
                    sortedList[j + 1] = interval;
                    sortedIdx++;
                }
            }
        }
        sortedIntervals = sortedList;
    }

    void sortIntervalsAfterAllocation() {
        if (firstDerivedIntervalIndex == -1) {
            // no intervals have been added during allocation, so sorted list is already up to date
            return;
        }

        Interval[] oldList = sortedIntervals;
        Interval[] newList = Arrays.copyOfRange(intervals, firstDerivedIntervalIndex, intervalsSize);
        int oldLen = oldList.length;
        int newLen = newList.length;

        // conventional sort-algorithm for new intervals
        Arrays.sort(newList, INTERVAL_COMPARATOR);

        // merge old and new list (both already sorted) into one combined list
        Interval[] combinedList = new Interval[oldLen + newLen];
        int oldIdx = 0;
        int newIdx = 0;

        while (oldIdx + newIdx < combinedList.length) {
            if (newIdx >= newLen || (oldIdx < oldLen && oldList[oldIdx].from() <= newList[newIdx].from())) {
                combinedList[oldIdx + newIdx] = oldList[oldIdx];
                oldIdx++;
            } else {
                combinedList[oldIdx + newIdx] = newList[newIdx];
                newIdx++;
            }
        }

        sortedIntervals = combinedList;
    }

    private static final Comparator<Interval> INTERVAL_COMPARATOR = new Comparator<Interval>() {

        public int compare(Interval a, Interval b) {
            if (a != null) {
                if (b != null) {
                    return a.from() - b.from();
                } else {
                    return -1;
                }
            } else {
                if (b != null) {
                    return 1;
                } else {
                    return 0;
                }
            }
        }
    };

    public void allocateRegisters() {
        Interval precoloredIntervals;
        Interval notPrecoloredIntervals;

        Interval.Pair result = createUnhandledLists(IS_PRECOLORED_INTERVAL, IS_VARIABLE_INTERVAL);
        precoloredIntervals = result.first;
        notPrecoloredIntervals = result.second;

        // allocate cpu registers
        LinearScanWalker lsw = new LinearScanWalker(this, precoloredIntervals, notPrecoloredIntervals, !target.arch.isX86());
        lsw.walk();
        lsw.finishAllocation();
    }

    // * Phase 6: resolve data flow
    // (insert moves at edges between blocks if intervals have been split)

    // wrapper for Interval.splitChildAtOpId that performs a bailout in product mode
    // instead of returning null
    Interval splitChildAtOpId(Interval interval, int opId, LIRInstruction.OperandMode mode) {
        Interval result = interval.getSplitChildAtOpId(opId, mode, this);

        if (result != null) {
            if (GraalOptions.TraceLinearScanLevel >= 4) {
                TTY.println("Split child at pos " + opId + " of interval " + interval.toString() + " is " + result.toString());
            }
            return result;
        }

        throw new CiBailout("LinearScan: interval is null");
    }

    Interval intervalAtBlockBegin(LIRBlock block, CiValue operand) {
        assert isVariable(operand) : "register number out of bounds";
        assert intervalFor(operand) != null : "no interval found";

        return splitChildAtOpId(intervalFor(operand), block.firstLirInstructionId(), LIRInstruction.OperandMode.Output);
    }

    Interval intervalAtBlockEnd(LIRBlock block, CiValue operand) {
        assert isVariable(operand) : "register number out of bounds";
        assert intervalFor(operand) != null : "no interval found";

        return splitChildAtOpId(intervalFor(operand), block.lastLirInstructionId() + 1, LIRInstruction.OperandMode.Output);
    }

    Interval intervalAtOpId(CiValue operand, int opId) {
        assert isVariable(operand) : "register number out of bounds";
        assert intervalFor(operand) != null : "no interval found";

        return splitChildAtOpId(intervalFor(operand), opId, LIRInstruction.OperandMode.Input);
    }

    void resolveCollectMappings(LIRBlock fromBlock, LIRBlock toBlock, MoveResolver moveResolver) {
        assert moveResolver.checkEmpty();

        int numOperands = operandSize();
        BitMap liveAtEdge = toBlock.liveIn;

        // visit all variables for which the liveAtEdge bit is set
        for (int operandNum = liveAtEdge.nextSetBit(0); operandNum >= 0; operandNum = liveAtEdge.nextSetBit(operandNum + 1)) {
            assert operandNum < numOperands : "live information set for not exisiting interval";
            assert fromBlock.liveOut.get(operandNum) && toBlock.liveIn.get(operandNum) : "interval not live at this edge";

            CiValue liveOperand = operandFor(operandNum);
            Interval fromInterval = intervalAtBlockEnd(fromBlock, liveOperand);
            Interval toInterval = intervalAtBlockBegin(toBlock, liveOperand);

            if (fromInterval != toInterval && (fromInterval.location() != toInterval.location())) {
                // need to insert move instruction
                moveResolver.addMapping(fromInterval, toInterval);
            }
        }
    }

    static void resolveFindInsertPos(LIRBlock fromBlock, LIRBlock toBlock, MoveResolver moveResolver) {
        if (fromBlock.numberOfSux() <= 1) {
            if (GraalOptions.TraceLinearScanLevel >= 4) {
                TTY.println("inserting moves at end of fromBlock B%d", fromBlock.blockID());
            }

            List<LIRInstruction> instructions = fromBlock.lir();
            LIRInstruction instr = instructions.get(instructions.size() - 1);
            if (instr instanceof LIRBranch) {
                // insert moves before branch
                assert instr.code == StandardOpcode.JUMP : "block does not end with an unconditional jump";
                moveResolver.setInsertPosition(fromBlock.lir(), instructions.size() - 1);
            } else {
                moveResolver.setInsertPosition(fromBlock.lir(), instructions.size());
            }

        } else {
            if (GraalOptions.TraceLinearScanLevel >= 4) {
                TTY.println("inserting moves at beginning of toBlock B%d", toBlock.blockID());
            }

            if (GraalOptions.DetailedAsserts) {
                assert fromBlock.lir().get(0).code == StandardOpcode.LABEL : "block does not start with a label";

                // because the number of predecessor edges matches the number of
                // successor edges, blocks which are reached by switch statements
                // may have be more than one predecessor but it will be guaranteed
                // that all predecessors will be the same.
                for (int i = 0; i < toBlock.numberOfPreds(); i++) {
                    assert fromBlock == toBlock.predAt(i) : "all critical edges must be broken";
                }
            }

            moveResolver.setInsertPosition(toBlock.lir(), 1);
        }
    }

    /**
     * Inserts necessary moves (spilling or reloading) at edges between blocks for intervals that
     * have been split.
     */
    void resolveDataFlow() {
        int numBlocks = blockCount();
        MoveResolver moveResolver = new MoveResolver(this);
        BitMap blockCompleted = new BitMap(numBlocks);
        BitMap alreadyResolved = new BitMap(numBlocks);

        int i;
        for (i = 0; i < numBlocks; i++) {
            LIRBlock block = blockAt(i);

            // check if block has only one predecessor and only one successor
            if (block.numberOfPreds() == 1 && block.numberOfSux() == 1) {
                List<LIRInstruction> instructions = block.lir();
                assert instructions.get(0).code == StandardOpcode.LABEL : "block must start with label";
                assert instructions.get(instructions.size() - 1).code == StandardOpcode.JUMP : "block with successor must end with unconditional jump";

                // check if block is empty (only label and branch)
                if (instructions.size() == 2) {
                    LIRBlock pred = block.predAt(0);
                    LIRBlock sux = block.suxAt(0);

                    // prevent optimization of two consecutive blocks
                    if (!blockCompleted.get(pred.linearScanNumber()) && !blockCompleted.get(sux.linearScanNumber())) {
                        if (GraalOptions.TraceLinearScanLevel >= 3) {
                            TTY.println(" optimizing empty block B%d (pred: B%d, sux: B%d)", block.blockID(), pred.blockID(), sux.blockID());
                        }
                        blockCompleted.set(block.linearScanNumber());

                        // directly resolve between pred and sux (without looking at the empty block between)
                        resolveCollectMappings(pred, sux, moveResolver);
                        if (moveResolver.hasMappings()) {
                            moveResolver.setInsertPosition(block.lir(), 1);
                            moveResolver.resolveAndAppendMoves();
                        }
                    }
                }
            }
        }

        for (i = 0; i < numBlocks; i++) {
            if (!blockCompleted.get(i)) {
                LIRBlock fromBlock = blockAt(i);
                alreadyResolved.setFrom(blockCompleted);

                int numSux = fromBlock.numberOfSux();
                for (int s = 0; s < numSux; s++) {
                    LIRBlock toBlock = fromBlock.suxAt(s);

                    // check for duplicate edges between the same blocks (can happen with switch blocks)
                    if (!alreadyResolved.get(toBlock.linearScanNumber())) {
                        if (GraalOptions.TraceLinearScanLevel >= 3) {
                            TTY.println(" processing edge between B%d and B%d", fromBlock.blockID(), toBlock.blockID());
                        }
                        alreadyResolved.set(toBlock.linearScanNumber());

                        // collect all intervals that have been split between fromBlock and toBlock
                        resolveCollectMappings(fromBlock, toBlock, moveResolver);
                        if (moveResolver.hasMappings()) {
                            resolveFindInsertPos(fromBlock, toBlock, moveResolver);
                            moveResolver.resolveAndAppendMoves();
                        }
                    }
                }
            }
        }
    }

    // * Phase 7: assign register numbers back to LIR
    // (includes computation of debug information and oop maps)

    boolean verifyAssignedLocation(Interval interval, CiValue location) {
        CiKind kind = interval.kind();

        assert isRegister(location) || isStackSlot(location);

        if (isRegister(location)) {
            CiRegister reg = asRegister(location);

            // register
            switch (kind) {
                case Byte:
                case Char:
                case Short:
                case Jsr:
                case Object:
                case Int: {
                    assert reg.isCpu() : "not cpu register";
                    break;
                }

                case Long: {
                    assert reg.isCpu() : "not cpu register";
                    break;
                }

                case Float: {
                    assert !target.arch.isX86() || reg.isFpu() : "not xmm register: " + reg;
                    break;
                }

                case Double: {
                    assert !target.arch.isX86() || reg.isFpu() : "not xmm register: " + reg;
                    break;
                }

                default: {
                    throw Util.shouldNotReachHere();
                }
            }
        }
        return true;
    }

    static CiStackSlot canonicalSpillOpr(Interval interval) {
        assert interval.spillSlot() != null : "canonical spill slot not set";
        return interval.spillSlot();
    }

    /**
     * Assigns the allocated location for an LIR instruction operand back into the instruction.
     *
     * @param operand an LIR instruction operand
     * @param opId the id of the LIR instruction using {@code operand}
     * @param mode the usage mode for {@code operand} by the instruction
     * @return the location assigned for the operand
     */
    private CiValue colorLirOperand(Variable operand, int opId, OperandMode mode) {
        Interval interval = intervalFor(operand);
        assert interval != null : "interval must exist";

        if (opId != -1) {
            if (GraalOptions.DetailedAsserts) {
                LIRBlock block = blockForId(opId);
                if (block.numberOfSux() <= 1 && opId == block.lastLirInstructionId()) {
                    // check if spill moves could have been appended at the end of this block, but
                    // before the branch instruction. So the split child information for this branch would
                    // be incorrect.
                    LIRInstruction instr = block.lir().get(block.lir().size() - 1);
                    if (instr instanceof LIRBranch) {
                        LIRBranch branch = (LIRBranch) instr;
                        if (block.liveOut.get(operandNumber(operand))) {
                            assert branch.code == StandardOpcode.JUMP : "block does not end with an unconditional jump";
                            assert false : "can't get split child for the last branch of a block because the information would be incorrect (moves are inserted before the branch in resolveDataFlow)";
                        }
                    }
                }
            }

            // operands are not changed when an interval is split during allocation,
            // so search the right interval here
            interval = splitChildAtOpId(interval, opId, mode);
        }

        return interval.location();
    }

    IntervalWalker initComputeOopMaps() {
        // setup lists of potential oops for walking
        Interval oopIntervals;
        Interval nonOopIntervals;

        oopIntervals = createUnhandledLists(IS_OOP_INTERVAL, null).first;

        // intervals that have no oops inside need not to be processed.
        // to ensure a walking until the last instruction id, add a dummy interval
        // with a high operation id
        nonOopIntervals = new Interval(context, CiValue.IllegalValue, -1);
        nonOopIntervals.addRange(Integer.MAX_VALUE - 2, Integer.MAX_VALUE - 1);

        return new IntervalWalker(this, oopIntervals, nonOopIntervals);
    }

    void computeOopMap(IntervalWalker iw, LIRInstruction op, CiBitMap registerRefMap, CiBitMap frameRefMap) {
        if (GraalOptions.TraceLinearScanLevel >= 3) {
            TTY.println("creating oop map at opId %d", op.id());
        }

        // walk before the current operation . intervals that start at
        // the operation (i.e. output operands of the operation) are not
        // included in the oop map
        iw.walkBefore(op.id());

        // Iterate through active intervals
        for (Interval interval = iw.activeLists.get(RegisterBinding.Fixed); interval != Interval.EndMarker; interval = interval.next) {
            CiValue operand = interval.operand;

            assert interval.currentFrom() <= op.id() && op.id() <= interval.currentTo() : "interval should not be active otherwise";
            assert isVariable(interval.operand) : "fixed interval found";

            // Check if this range covers the instruction. Intervals that
            // start or end at the current operation are not included in the
            // oop map, except in the case of patching moves. For patching
            // moves, any intervals which end at this instruction are included
            // in the oop map since we may safepoint while doing the patch
            // before we've consumed the inputs.
            if (op.id() < interval.currentTo()) {
                // caller-save registers must not be included into oop-maps at calls
                assert !op.hasCall() || !isRegister(operand) || !isCallerSave(operand) : "interval is in a caller-save register at a call . register will be overwritten";

                frameMap.setReference(interval.location(), registerRefMap, frameRefMap);

                // Spill optimization: when the stack value is guaranteed to be always correct,
                // then it must be added to the oop map even if the interval is currently in a register
                if (interval.alwaysInMemory() && op.id() > interval.spillDefinitionPos() && !interval.location().equals(interval.spillSlot())) {
                    assert interval.spillDefinitionPos() > 0 : "position not set correctly";
                    assert interval.spillSlot() != null : "no spill slot assigned";
                    assert !isRegister(interval.operand) : "interval is on stack :  so stack slot is registered twice";
                    frameMap.setReference(interval.spillSlot(), registerRefMap, frameRefMap);
                }
            }
        }
    }

    private boolean isCallerSave(CiValue operand) {
        return attributes(asRegister(operand)).isCallerSave;
    }


    private void computeDebugInfo(IntervalWalker iw, LIRInstruction op) {
        assert iw != null : "interval walker needed for debug information";
        computeDebugInfo(iw, op, op.info);

        if (op instanceof LIRXirInstruction) {
            LIRXirInstruction xir = (LIRXirInstruction) op;
            if (xir.infoAfter != null) {
                computeDebugInfo(iw, op, xir.infoAfter);
            }
        }
    }


    private void computeDebugInfo(IntervalWalker iw, final LIRInstruction op, LIRDebugInfo info) {
        CiBitMap registerRefMap = op.hasCall() ? null : frameMap.initRegisterRefMap();
        CiBitMap frameRefMap = frameMap.initFrameRefMap();
        computeOopMap(iw, op, registerRefMap, frameRefMap);

        info.forEachState(new ValueProcedure() {
            @Override
            public CiValue doValue(CiValue operand) {
                int tempOpId = op.id();
                OperandMode mode = OperandMode.Input;
                LIRBlock block = blockForId(tempOpId);
                if (block.numberOfSux() == 1 && tempOpId == block.lastLirInstructionId()) {
                    // generating debug information for the last instruction of a block.
                    // if this instruction is a branch, spill moves are inserted before this branch
                    // and so the wrong operand would be returned (spill moves at block boundaries are not
                    // considered in the live ranges of intervals)
                    // Solution: use the first opId of the branch target block instead.
                    final LIRInstruction instr = block.lir().get(block.lir().size() - 1);
                    if (instr instanceof LIRBranch) {
                        if (block.liveOut.get(operandNumber(operand))) {
                            tempOpId = block.suxAt(0).firstLirInstructionId();
                            mode = OperandMode.Output;
                        }
                    }
                }

                // Get current location of operand
                // The operand must be live because debug information is considered when building the intervals
                // if the interval is not live, colorLirOperand will cause an assert on failure
                CiValue result = colorLirOperand((Variable) operand, tempOpId, mode);
                assert !hasCall(tempOpId) || isStackSlot(result) || !isCallerSave(result) : "cannot have caller-save register operands at calls";
                return result;
            }
        });

        info.finish(registerRefMap, frameRefMap, frameMap);
    }

    private void assignLocations(List<LIRInstruction> instructions, IntervalWalker iw) {
        int numInst = instructions.size();
        boolean hasDead = false;

        for (int j = 0; j < numInst; j++) {
            final LIRInstruction op = instructions.get(j);
            if (op == null) { // this can happen when spill-moves are removed in eliminateSpillMoves
                hasDead = true;
                continue;
            }

            ValueProcedure assignProc = new ValueProcedure() {
                @Override
                public CiValue doValue(CiValue operand, OperandMode mode, EnumSet<OperandFlag> flags) {
                    if (isVariable(operand)) {
                        return colorLirOperand((Variable) operand, op.id(), mode);
                    }
                    return operand;
                }
            };

            op.forEachInput(assignProc);
            op.forEachAlive(assignProc);
            op.forEachTemp(assignProc);
            op.forEachOutput(assignProc);

            if (op.info != null) {
                // compute reference map and debug information
                computeDebugInfo(iw, op);
            }

            // remove useless moves
            if (op instanceof MoveInstruction) {
                MoveInstruction move = (MoveInstruction) op;
                if (move.getSource() == move.getDest()) {
                    instructions.set(j, null);
                    hasDead = true;
                }
            }
        }

        if (hasDead) {
            // iterate all instructions of the block and remove all null-values.
            int insertPoint = 0;
            for (int j = 0; j < numInst; j++) {
                LIRInstruction op = instructions.get(j);
                if (op != null) {
                    if (insertPoint != j) {
                        instructions.set(insertPoint, op);
                    }
                    insertPoint++;
                }
            }
            Util.truncate(instructions, insertPoint);
        }
    }

    private void assignLocations() {
        IntervalWalker iw = initComputeOopMaps();
        for (LIRBlock block : sortedBlocks) {
            assignLocations(block.lir(), iw);
        }
    }

    public void allocate() {
        context.timers.startScope("Lifetime Analysis");
        try {
            numberInstructions();

            printLir("Before register allocation", true);

            computeLocalLiveSets();
            computeGlobalLiveSets();

            buildIntervals();
            sortIntervalsBeforeAllocation();
        } finally {
            context.timers.endScope();
        }

        context.timers.startScope("Linear Scan");
        try {
            printIntervals("Before register allocation");

            allocateRegisters();

        } finally {
            context.timers.endScope();
        }

        context.timers.startScope("Resolution");
        try {
            resolveDataFlow();
        } finally {
            context.timers.endScope();
        }

        context.timers.startScope("Create Debug Info");
        try {
            frameMap.finish();

            printIntervals("After register allocation");
            printLir("After register allocation", true);

            sortIntervalsAfterAllocation();

            if (GraalOptions.DetailedAsserts) {
                verify();
            }

            eliminateSpillMoves();
            assignLocations();

            if (GraalOptions.DetailedAsserts) {
                verifyIntervals();
            }
        } finally {
            context.timers.endScope();
        }

        context.timers.startScope("Control Flow Optimizations");
        try {
            printLir("After register number assignment", true);
            EdgeMoveOptimizer.optimize(ir.linearScanOrder());
            ControlFlowOptimizer.optimize(ir, context);
            printLir("After control flow optimization", false);
        } finally {
            context.timers.endScope();
        }
    }

    void printIntervals(String label) {
        if (GraalOptions.TraceLinearScanLevel >= 1) {
            int i;
            TTY.println();
            TTY.println(label);

            for (Interval interval : intervals) {
                if (interval != null) {
                    TTY.out().println(interval.logString(this));
                }
            }

            TTY.println();
            TTY.println("--- Basic Blocks ---");
            for (i = 0; i < blockCount(); i++) {
                LIRBlock block = blockAt(i);
                TTY.print("B%d [%d, %d, %d, %d] ", block.blockID(), block.firstLirInstructionId(), block.lastLirInstructionId(), block.loopIndex(), block.loopDepth());
            }
            TTY.println();
            TTY.println();
        }

        if (context.isObserved()) {
            context.observable.fireCompilationEvent(label, graph, this, Arrays.copyOf(intervals, intervalsSize));
        }
    }

    void printLir(String label, boolean hirValid) {
        if (GraalOptions.TraceLinearScanLevel >= 1 && !TTY.isSuppressed()) {
            TTY.println();
            TTY.println(label);
            LIR.printLIR(ir.linearScanOrder());
            TTY.println();
        }

        if (context.isObserved()) {
            context.observable.fireCompilationEvent(label, hirValid ? graph : null, ir);
        }
    }

    boolean verify() {
        // (check that all intervals have a correct register and that no registers are overwritten)
        if (GraalOptions.TraceLinearScanLevel >= 2) {
            TTY.println(" verifying intervals *");
        }
        verifyIntervals();

        if (GraalOptions.TraceLinearScanLevel >= 2) {
            TTY.println(" verifying that no oops are in fixed intervals *");
        }
        //verifyNoOopsInFixedIntervals();

        if (GraalOptions.TraceLinearScanLevel >= 2) {
            TTY.println(" verifying that unpinned constants are not alive across block boundaries");
        }
        verifyConstants();

        if (GraalOptions.TraceLinearScanLevel >= 2) {
            TTY.println(" verifying register allocation *");
        }
        verifyRegisters();

        if (GraalOptions.TraceLinearScanLevel >= 2) {
            TTY.println(" no errors found *");
        }

        return true;
    }

    private void verifyRegisters() {
        RegisterVerifier verifier = new RegisterVerifier(this);
        verifier.verify(blockAt(0));
    }

    void verifyIntervals() {
        int len = intervalsSize;

        for (int i = 0; i < len; i++) {
            Interval i1 = intervals[i];
            if (i1 == null) {
                continue;
            }

            i1.checkSplitChildren();

            if (i1.operandNumber != i) {
                TTY.println("Interval %d is on position %d in list", i1.operandNumber, i);
                TTY.println(i1.logString(this));
                throw new CiBailout("");
            }

            if (isVariable(i1.operand) && i1.kind()  == CiKind.Illegal) {
                TTY.println("Interval %d has no type assigned", i1.operandNumber);
                TTY.println(i1.logString(this));
                throw new CiBailout("");
            }

            if (i1.location() == null) {
                TTY.println("Interval %d has no register assigned", i1.operandNumber);
                TTY.println(i1.logString(this));
                throw new CiBailout("");
            }

            if (!isProcessed(i1.location())) {
                TTY.println("Can not have an Interval for an ignored register " + i1.location());
                TTY.println(i1.logString(this));
                throw new CiBailout("");
            }

            if (i1.first() == Range.EndMarker) {
                TTY.println("Interval %d has no Range", i1.operandNumber);
                TTY.println(i1.logString(this));
                throw new CiBailout("");
            }

            for (Range r = i1.first(); r != Range.EndMarker; r = r.next) {
                if (r.from >= r.to) {
                    TTY.println("Interval %d has zero length range", i1.operandNumber);
                    TTY.println(i1.logString(this));
                    throw new CiBailout("");
                }
            }

            for (int j = i + 1; j < len; j++) {
                Interval i2 = intervals[j];
                if (i2 == null) {
                    continue;
                }

                // special intervals that are created in MoveResolver
                // . ignore them because the range information has no meaning there
                if (i1.from() == 1 && i1.to() == 2) {
                    continue;
                }
                if (i2.from() == 1 && i2.to() == 2) {
                    continue;
                }
                CiValue l1 = i1.location();
                CiValue l2 = i2.location();
                if (i1.intersects(i2) && (l1.equals(l2))) {
                    if (GraalOptions.DetailedAsserts) {
                        TTY.println("Intervals %d and %d overlap and have the same register assigned", i1.operandNumber, i2.operandNumber);
                        TTY.println(i1.logString(this));
                        TTY.println(i2.logString(this));
                    }
                    throw new CiBailout("");
                }
            }
        }
    }

    class CheckProcedure extends ValueProcedure {
        boolean ok;
        Interval curInterval;

        @Override
        protected CiValue doValue(CiValue operand) {
            if (isRegister(operand)) {
                if (intervalFor(operand) == curInterval) {
                    ok = true;
                }
            }
            return operand;
        }
    }

    void verifyNoOopsInFixedIntervals() {
        CheckProcedure checkProc = new CheckProcedure();

        Interval fixedIntervals;
        Interval otherIntervals;
        fixedIntervals = createUnhandledLists(IS_PRECOLORED_INTERVAL, null).first;
        // to ensure a walking until the last instruction id, add a dummy interval
        // with a high operation id
        otherIntervals = new Interval(context, CiValue.IllegalValue, -1);
        otherIntervals.addRange(Integer.MAX_VALUE - 2, Integer.MAX_VALUE - 1);
        IntervalWalker iw = new IntervalWalker(this, fixedIntervals, otherIntervals);

        for (int i = 0; i < blockCount(); i++) {
            LIRBlock block = blockAt(i);

            List<LIRInstruction> instructions = block.lir();

            for (int j = 0; j < instructions.size(); j++) {
                LIRInstruction op = instructions.get(j);

                if (op.info != null) {
                    iw.walkBefore(op.id());
                    boolean checkLive = true;

                    // Make sure none of the fixed registers is live across an
                    // oopmap since we can't handle that correctly.
                    if (checkLive) {
                        for (Interval interval = iw.activeLists.get(RegisterBinding.Fixed); interval != Interval.EndMarker; interval = interval.next) {
                            if (interval.currentTo() > op.id() + 1) {
                                // This interval is live out of this op so make sure
                                // that this interval represents some value that's
                                // referenced by this op either as an input or output.
                                checkProc.curInterval = interval;
                                checkProc.ok = false;

                                op.forEachInput(checkProc);
                                op.forEachAlive(checkProc);
                                op.forEachTemp(checkProc);
                                op.forEachOutput(checkProc);

                                assert checkProc.ok : "fixed intervals should never be live across an oopmap point";
                            }
                        }
                    }
                }
            }
        }
    }

    void verifyConstants() {
        int numBlocks = blockCount();

        for (int i = 0; i < numBlocks; i++) {
            LIRBlock block = blockAt(i);
            BitMap liveAtEdge = block.liveIn;

            // visit all operands where the liveAtEdge bit is set
            for (int operandNum = liveAtEdge.nextSetBit(0); operandNum >= 0; operandNum = liveAtEdge.nextSetBit(operandNum + 1)) {
                if (GraalOptions.TraceLinearScanLevel >= 4) {
                    TTY.println("checking interval %d of block B%d", operandNum, block.blockID());
                }
                CiValue operand = operandFor(operandNum);
                assert isVariable(operand) : "value must have variable operand";
                // TKR assert value.asConstant() == null || value.isPinned() :
                // "only pinned constants can be alive accross block boundaries";
            }
        }
    }
}<|MERGE_RESOLUTION|>--- conflicted
+++ resolved
@@ -288,11 +288,7 @@
     }
 
     int numLoops() {
-<<<<<<< HEAD
         return ir.numLoops();
-=======
-        return ir.loopCount();
->>>>>>> d9b2ba40
     }
 
     boolean isIntervalInLoop(int interval, int loop) {
