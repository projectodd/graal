--- conflicted
+++ resolved
@@ -31,19 +31,9 @@
  * This interface can be used to generate LIR for arithmetic operations.
  */
 public interface ArithmeticLIRGenerator {
-
-<<<<<<< HEAD
     /**
      * TODO remove reference to {@link Stamp}.
      */
-=======
-    Value operand(ValueNode object);
-
-    boolean hasOperand(ValueNode object);
-
-    Value setResult(ValueNode x, Value operand);
-
->>>>>>> 3668fba7
     PlatformKind getPlatformKind(Stamp stamp);
 
     Value emitNegate(Value input);
